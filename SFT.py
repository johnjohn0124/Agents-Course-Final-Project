import os

import torch
import torch.nn as nn
import torch.optim as optim
from torch.utils.data import DataLoader, Dataset
import json
from transformers import AutoModelForCausalLM, AutoTokenizer
from tqdm import tqdm


TRAIN_PATH = "input_data/twenty-questions/train_transformed.json"
VAL_PATH = "input_data/twenty-questions/eval_transformed.json"
EVAL_PATH = "input_data/twenty-questions/eval_transformed.json"

class RewardDataset(Dataset):
    """
    Custom dataset for reward regression from the 20Q task.
    """

    def __init__(self, data_path, tokenizer):
        with open(data_path, "r") as f:
            self.data = json.load(f)
        self.tokenizer = tokenizer

    def __len__(self):
        return len(self.data)

    def __getitem__(self, idx):
        traj = self.data[idx]
        text = " ".join(traj["turns"])
        reward = float(traj["guessed"])  # Binary reward: 1 if guessed correctly, else 0

        # Tokenize input
        inputs = self.tokenizer(text, return_tensors="pt", truncation=True, padding="max_length", max_length=512)

        return {
            "input_ids": inputs["input_ids"].squeeze(0),
            "attention_mask": inputs["attention_mask"].squeeze(0),
            "reward": torch.tensor(reward, dtype=torch.float),
        }



class SFTRewardModel(nn.Module):
    """
    A GPT-2-based reward model for direct reward regression.
    """

    def __init__(self, model_name="gpt2-medium"):
        super().__init__()
        self.model = AutoModelForCausalLM.from_pretrained(model_name)
        self.hidden_dim = self.model.config.hidden_size

        # Replace the LM head with a linear layer that outputs a single scalar
        self.reward_head = nn.Linear(self.hidden_dim, 1)

    def forward(self, input_ids, attention_mask=None):
        outputs = self.model(input_ids, attention_mask=attention_mask, output_hidden_states=True)
        last_hidden_state = outputs.hidden_states[-1]
        reward = self.reward_head(last_hidden_state[:, -1, :])
        return reward.squeeze(-1)  # Output shape: (batch_size,)




def train_sft_reward_model(model, train_path, val_path, tokenizer, best_path, epochs=3, batch_size=4, lr=2e-5, device="cuda"):
    """
    Train the SFT reward model on the 20Q dataset.
    """
    train_dataset = RewardDataset(train_path, tokenizer)
    val_dataset = RewardDataset(val_path, tokenizer)
    train_loader = DataLoader(train_dataset, batch_size=batch_size, shuffle=True)
    val_loader = DataLoader(val_dataset, batch_size=batch_size, shuffle=False)

    model.to(device)
    optimizer = optim.AdamW(model.parameters(), lr=lr)
    criterion = nn.BCEWithLogitsLoss()  # Binary classification loss

    best_val_loss = float('inf')

    for epoch in range(epochs):
        model.train()
        total_loss = 0

        for batch in tqdm(train_loader):
            input_ids = batch["input_ids"].to(device)
            attention_mask = batch["attention_mask"].to(device)
            rewards = batch["reward"].to(device)

            optimizer.zero_grad()
            predicted_rewards = model(input_ids, attention_mask)
            loss = criterion(predicted_rewards, rewards)
            loss.backward()
            optimizer.step()

            total_loss += loss.item()

        avg_train_loss = total_loss / len(train_loader)
        print(f"Epoch {epoch + 1}, Train Loss: {avg_train_loss:.4f}")

        # Validation
        model.eval()
        total_val_loss = 0

        with torch.no_grad():
            for batch in tqdm(val_loader):
                input_ids = batch["input_ids"].to(device)
                attention_mask = batch["attention_mask"].to(device)
                rewards = batch["reward"].to(device)

                predicted_rewards = model(input_ids, attention_mask)
                loss = criterion(predicted_rewards, rewards)

                total_val_loss += loss.item()

        avg_val_loss = total_val_loss / len(val_loader)

        if avg_val_loss < best_val_loss:
            print(f"PREV BEST LOSS: {best_val_loss}")
            print(f"NEW BEST LOSS: {avg_val_loss}")
            best_val_loss = avg_val_loss
            # TODO: save the model
            torch.save(model.state_dict(), best_path)
        print(f"Epoch {epoch + 1}, Validation Loss: {avg_val_loss:.4f}")

    print("Training complete!")



def evaluate_sft_reward_model(model, eval_path, tokenizer, device="cuda"):
    """
    Evaluate the SFT reward model and compute reward estimate variance and agreement.
    """
    eval_dataset = RewardDataset(eval_path, tokenizer)
    eval_loader = DataLoader(eval_dataset, batch_size=1, shuffle=False)

    model.to(device)
    model.eval()

    all_rewards = []

    with torch.no_grad():
        for batch in eval_loader:
            input_ids = batch["input_ids"].to(device)
            attention_mask = batch["attention_mask"].to(device)
            predicted_rewards = model(input_ids, attention_mask).cpu().numpy()
            all_rewards.append(predicted_rewards)

    all_rewards = torch.tensor(all_rewards).flatten()
    variance = all_rewards.var().item()
    agreement = (all_rewards > 0.5).float().mean().item()

    print(f"Reward Estimate Variance: {variance:.4f}")
    print(f"Reward Estimate Agreement: {agreement:.4f}")

    return {"variance": variance, "agreement": agreement}



import os
import json
import random
import torch

<<<<<<< HEAD
def load_data_subset(data_path, subset_size, seed):
    """Loads a subset of the dataset."""
    with open(data_path, "r") as f:
        data = json.load(f)
    random.seed(seed)
    random.shuffle(data)  # Shuffle to get a diverse subset
    return data[:subset_size]  # Return only the required subset
=======
def load_data_subset(data_path, subset_size):
    with open(data_path, "r") as f:
        data = json.load(f)
    random.shuffle(data)  
    return data[:subset_size]  

def compute_pairwise_agreement(all_rewards):
    n = all_rewards.shape[0] 
    pairwise_agreement = 0
    count = 0

    for i in range(n):
        for j in range(i + 1, n):  # Compare every pair (i, j)
            pairwise_agreement += (all_rewards[i] > 0.5).eq(all_rewards[j] > 0.5).float().mean().item()
            count += 1

    return pairwise_agreement / count if count > 0 else 0  # Normalize by number of pairs
>>>>>>> 82263dc2

def run_sft_experiments(
    seeds=[42, 43, 44], 
    model_scales=["gpt2", "gpt2-medium", "gpt2-large"], 
    data_diets=[100, 500, 1000, 5000, 10000], 
    epochs=3, 
    save_dir="checkpoints/twenty-questions/sft/"
):
    """Runs training with different seeds, model scales, and dataset sizes."""
    os.makedirs(save_dir, exist_ok=True)  # Create checkpoint directory
    results = []

    for seed in seeds:
        torch.manual_seed(seed)
        
        for model_name in model_scales:
            tokenizer = AutoTokenizer.from_pretrained(model_name)
            tokenizer.pad_token = tokenizer.eos_token  # Fix padding error

            for data_size in data_diets:
                print(f"\nTraining {model_name} with seed {seed} on {data_size} samples...")

                # Load a subset of the dataset
                # for now, keep the same seed
                train_data_subset = load_data_subset(TRAIN_PATH, data_size, seed=42)
                train_subset_path = f"input_data/twenty-questions/subsets/train_{data_size}.json"
                
                # Save subset for reference
                with open(train_subset_path, "w") as f:
                    json.dump(train_data_subset, f)

                # Define checkpoint path
                checkpoint_path = f"{save_dir}/{model_name}_seed{seed}_data{data_size}_final.pth"
                best_path = f"{save_dir}/{model_name}_seed{seed}_data{data_size}_best.pth"

                # Initialize model
                model = SFTRewardModel(model_name).to("cuda" if torch.cuda.is_available() else "cpu")

                # **Check if checkpoint exists to resume training**
                if os.path.exists(checkpoint_path):
                    print(f"Loading checkpoint for {model_name} with seed {seed} and data size {data_size}...")
                    model.load_state_dict(torch.load(checkpoint_path))
                    model.eval()

                # Train model on dataset subset
                train_sft_reward_model(model, train_subset_path, VAL_PATH, tokenizer, epochs=epochs, best_path=best_path)

                # **Save model checkpoint after training**
                torch.save(model.state_dict(), checkpoint_path)
                print(f"Checkpoint saved at: {checkpoint_path}")

                # Evaluate model
                print(f"Evaluating {model_name} with seed {seed} on {data_size} samples...")
                all_rewards = evaluate_sft_reward_model(model, EVAL_PATH, tokenizer)

                # Compute variance and pairwise agreement
                variance = all_rewards.var().item()
                agreement = compute_pairwise_agreement(all_rewards)

                # Store results
                results.append({
                    "model": model_name,
                    "seed": seed,
                    "data_size": data_size,
                    "variance": variance,
                    "agreement": agreement,
                })

    print("All experiments completed!")
    return results




experiment_results = run_sft_experiments()<|MERGE_RESOLUTION|>--- conflicted
+++ resolved
@@ -1,9 +1,11 @@
+import pdb
 import os
 
 import torch
 import torch.nn as nn
 import torch.optim as optim
 from torch.utils.data import DataLoader, Dataset
+import numpy as np
 import json
 from transformers import AutoModelForCausalLM, AutoTokenizer
 from tqdm import tqdm
@@ -58,10 +60,9 @@
     def forward(self, input_ids, attention_mask=None):
         outputs = self.model(input_ids, attention_mask=attention_mask, output_hidden_states=True)
         last_hidden_state = outputs.hidden_states[-1]
-        reward = self.reward_head(last_hidden_state[:, -1, :])
+        # output: [B, T, 1]
+        reward = self.reward_head(last_hidden_state[:, :, :])
         return reward.squeeze(-1)  # Output shape: (batch_size,)
-
-
 
 
 def train_sft_reward_model(model, train_path, val_path, tokenizer, best_path, epochs=3, batch_size=4, lr=2e-5, device="cuda"):
@@ -75,7 +76,7 @@
 
     model.to(device)
     optimizer = optim.AdamW(model.parameters(), lr=lr)
-    criterion = nn.BCEWithLogitsLoss()  # Binary classification loss
+    criterion = nn.BCEWithLogitsLoss(reduction='none')  # Binary classification loss
 
     best_val_loss = float('inf')
 
@@ -88,9 +89,16 @@
             attention_mask = batch["attention_mask"].to(device)
             rewards = batch["reward"].to(device)
 
+            # the pad token id
+            rewards_mask = (input_ids != 50256)
+            rewards_expanded = rewards.unsqueeze(1).expand(-1, input_ids.shape[1]).float()
+
             optimizer.zero_grad()
             predicted_rewards = model(input_ids, attention_mask)
-            loss = criterion(predicted_rewards, rewards)
+
+            loss_unmasked = criterion(predicted_rewards, rewards_expanded)
+            loss_masked = loss_unmasked * rewards_mask.float()
+            loss = loss_masked.sum() / rewards_mask.float().sum()
             loss.backward()
             optimizer.step()
 
@@ -141,15 +149,22 @@
     all_rewards = []
 
     with torch.no_grad():
-        for batch in eval_loader:
+        i = 0
+        for batch in tqdm(eval_loader):
             input_ids = batch["input_ids"].to(device)
             attention_mask = batch["attention_mask"].to(device)
             predicted_rewards = model(input_ids, attention_mask).cpu().numpy()
             all_rewards.append(predicted_rewards)
-
-    all_rewards = torch.tensor(all_rewards).flatten()
+            i += 1
+            if i == 5:
+                break
+
+    all_rewards = np.array(all_rewards)
+    all_rewards = torch.from_numpy(all_rewards).permute(1, 0, 2).squeeze(dim=0)
     variance = all_rewards.var().item()
-    agreement = (all_rewards > 0.5).float().mean().item()
+    # agreement = compute_pairwise_agreement(all_rewards)
+    # the metric as it's implemented is currently useless and expensive
+    agreement = 0.
 
     print(f"Reward Estimate Variance: {variance:.4f}")
     print(f"Reward Estimate Agreement: {agreement:.4f}")
@@ -163,18 +178,10 @@
 import random
 import torch
 
-<<<<<<< HEAD
 def load_data_subset(data_path, subset_size, seed):
-    """Loads a subset of the dataset."""
     with open(data_path, "r") as f:
         data = json.load(f)
     random.seed(seed)
-    random.shuffle(data)  # Shuffle to get a diverse subset
-    return data[:subset_size]  # Return only the required subset
-=======
-def load_data_subset(data_path, subset_size):
-    with open(data_path, "r") as f:
-        data = json.load(f)
     random.shuffle(data)  
     return data[:subset_size]  
 
@@ -189,7 +196,6 @@
             count += 1
 
     return pairwise_agreement / count if count > 0 else 0  # Normalize by number of pairs
->>>>>>> 82263dc2
 
 def run_sft_experiments(
     seeds=[42, 43, 44], 
@@ -222,32 +228,31 @@
                     json.dump(train_data_subset, f)
 
                 # Define checkpoint path
-                checkpoint_path = f"{save_dir}/{model_name}_seed{seed}_data{data_size}_final.pth"
+                final_path = f"{save_dir}/{model_name}_seed{seed}_data{data_size}_final.pth"
                 best_path = f"{save_dir}/{model_name}_seed{seed}_data{data_size}_best.pth"
 
                 # Initialize model
                 model = SFTRewardModel(model_name).to("cuda" if torch.cuda.is_available() else "cpu")
 
                 # **Check if checkpoint exists to resume training**
-                if os.path.exists(checkpoint_path):
-                    print(f"Loading checkpoint for {model_name} with seed {seed} and data size {data_size}...")
-                    model.load_state_dict(torch.load(checkpoint_path))
-                    model.eval()
-
-                # Train model on dataset subset
-                train_sft_reward_model(model, train_subset_path, VAL_PATH, tokenizer, epochs=epochs, best_path=best_path)
+                if not os.path.exists(best_path):
+                    train_sft_reward_model(model, train_subset_path, VAL_PATH, tokenizer, epochs=epochs, best_path=best_path)
+                    torch.save(model.state_dict(), final_path)
+                    print(f"Checkpoint saved at: {final_path}")
+
+                print(f"Loading checkpoint for {model_name} with seed {seed} and data size {data_size}...")
+                model.load_state_dict(torch.load(best_path))
+                model.eval()
 
                 # **Save model checkpoint after training**
-                torch.save(model.state_dict(), checkpoint_path)
-                print(f"Checkpoint saved at: {checkpoint_path}")
 
                 # Evaluate model
                 print(f"Evaluating {model_name} with seed {seed} on {data_size} samples...")
                 all_rewards = evaluate_sft_reward_model(model, EVAL_PATH, tokenizer)
 
                 # Compute variance and pairwise agreement
-                variance = all_rewards.var().item()
-                agreement = compute_pairwise_agreement(all_rewards)
+                variance = all_rewards['variance']
+                agreement = all_rewards['agreement']
 
                 # Store results
                 results.append({
@@ -258,10 +263,16 @@
                     "agreement": agreement,
                 })
 
+                with open('sft_results.json', 'w') as f:
+                    json.dump(results, f)
+
     print("All experiments completed!")
     return results
 
 
 
 
-experiment_results = run_sft_experiments()+if __name__=="__main__":
+    experiment_results = run_sft_experiments()
+    with open('sft_results.json', 'w') as f:
+        json.dump(experiment_results, f)
