{
 "cells": [
  {
   "cell_type": "markdown",
   "id": "5e470db5-d057-4327-8a6e-f25711cbc476",
   "metadata": {},
   "source": [
    "## Purpose\n",
    "\n",
    "To train a model with implicit language Q-learning.\n",
    "\n",
    "To keep things fair, sparse zero-one rewards will be used as signal.\n",
    "\n",
    "## Inputs:\n",
    "\n",
    "- Offline dataset from the task of interest."
   ]
  },
  {
   "cell_type": "code",
   "execution_count": 1,
   "id": "08e52a59-379d-4ede-81f9-06bdfae55b9a",
   "metadata": {},
   "outputs": [],
   "source": [
    "import os\n",
    "# os.environ['CUDA_VISIBLE_DEVICES'] = '0'\n",
    "os.environ['HF_HOME'] = '/teamspace/studios/this_studio/Agents-Course-Final-Project/.cache/'\n",
    "\n",
    "from omegaconf import OmegaConf\n",
    "from ilql_utils import train_ilql\n",
    "from ilql_eval import run_evaluations, compute_cross_run_metrics\n",
    "import json\n",
    "from collections import Counter\n",
    "\n",
    "import yaml\n",
    "\n",
    "%load_ext autoreload\n",
    "%autoreload 2"
   ]
  },
  {
   "cell_type": "code",
   "execution_count": 17,
   "id": "b77398ed-8d16-487e-9fce-f0f21174b178",
   "metadata": {},
   "outputs": [],
   "source": [
    "config_path = './configs/ilql/default.yaml'"
   ]
  },
  {
   "cell_type": "code",
   "execution_count": 18,
   "id": "686b75a2-1232-4ec1-b65f-c3e35ec112a0",
   "metadata": {},
   "outputs": [],
   "source": [
    "config = OmegaConf.load(config_path)"
   ]
  },
  {
   "cell_type": "code",
   "execution_count": 19,
   "id": "d7f9d918-8861-40db-959f-59a9023c3714",
   "metadata": {},
   "outputs": [],
   "source": [
    "config.saving.save_basedir = config.saving.save_basedir.format(task=config.task)\n",
    "config.data_path = config.data_path.format(task=config.task)\n",
    "\n",
    "config.saving.save_dir = os.path.join(config.saving.save_basedir,\n",
    "                            config.run_group_name,\n",
    "                            config.run_name)\n",
    "\n",
    "os.makedirs(config.saving.save_dir, exist_ok=True)"
   ]
  },
  {
   "cell_type": "code",
   "execution_count": 24,
   "id": "1f2fb328-6c13-4c94-9320-76283b337e21",
   "metadata": {},
   "outputs": [],
   "source": [
    "# next step -- format 20Q data according to what we expect to take in"
   ]
  },
  {
   "cell_type": "code",
   "execution_count": 20,
   "id": "b8078d15-c014-4730-991a-5f0ad99dc714",
   "metadata": {},
   "outputs": [
    {
     "name": "stdout",
     "output_type": "stream",
     "text": [
      "Data prepared!\n"
     ]
    }
   ],
   "source": [
    "# code for generating held out cities\n",
    "task = 'twenty-questions'\n",
    "\n",
    "held_out_secrets_path = f'input_data/{task}/held_out_secrets.json'\n",
    "filtered_train_path = f'input_data/{task}/train_transformed.json'\n",
    "filtered_eval_path = f'input_data/{task}/eval_transformed.json'\n",
    "\n",
    "def transform_datapoint(d):\n",
    "    turns = []\n",
    "    for line in d['lines']:\n",
    "        if '? ' not in line:\n",
    "            return None\n",
    "        try:\n",
    "            clauses = line.split('? ')\n",
    "            q_str = '? '.join(clauses[:-1]) + '?'\n",
    "            a_str = clauses[-1]\n",
    "        except:\n",
    "            print(line)\n",
    "            raise ValueError()\n",
    "        \n",
    "        turns.extend([q_str, a_str])\n",
    "    new_d = {\n",
    "        'turns': turns, \n",
    "        'secret': d['word'][0] if isinstance(d['word'], list) else d['word'],\n",
    "        'guessed': d['correct']\n",
    "    }\n",
    "    return new_d\n",
    "    \n",
    "    \n",
    "\n",
    "with open(f'./input_data/{task}/train.json', 'r') as f:\n",
    "    train_data = json.load(f)\n",
    "\n",
    "with open(f'./input_data/{task}/eval.json', 'r') as f:\n",
    "    eval_data = json.load(f)\n",
    "\n",
    "\n",
    "if os.path.exists(held_out_secrets_path):\n",
    "    with open(f'./input_data/{task}/held_out_secrets.json', 'r') as f:\n",
    "        held_out_secrets = json.load(f)\n",
    "else:\n",
    "    \n",
    "    words_train = Counter([sorted(d['word'])[0] if isinstance(d['word'], list) else d['word'] for d in train_data])\n",
    "    words_eval = Counter([sorted(d['word'])[0] if isinstance(d['word'], list) else d['word'] for d in eval_data])\n",
    "    \n",
    "    secrets = list(set(words_eval.keys()))\n",
    "    random.seed(42)\n",
    "    random.shuffle(secrets)\n",
    "    held_out_secrets = secrets[:10]\n",
    "\n",
    "    with open(held_out_secrets_path, 'w') as f:\n",
    "        json.dump(held_out_secrets, f)\n",
    "\n",
    "# hold out some cities to test for generalization\n",
    "\n",
    "if not os.path.exists(filtered_train_path):\n",
    "    filtered_train_data = [t for t in train_data if t['word'] not in held_out_secrets and t['word'][0] not in held_out_secrets]\n",
    "    filtered_train_data = [transform_datapoint(d) for d in filtered_train_data]\n",
    "    \n",
    "    with open(filtered_train_path, 'w') as f:\n",
    "        json.dump(filtered_train_data, f)\n",
    "\n",
    "\n",
    "\n",
    "if not os.path.exists(filtered_eval_path):\n",
    "    filtered_eval_data = [transform_datapoint(d) for d in eval_data]\n",
    "    with open(filtered_eval_path, 'w') as f:\n",
    "        json.dump(filtered_eval_data, f)\n",
    "\n",
    "\n",
    "with open(filtered_train_path, 'r') as f:\n",
    "    train_transformed = json.load(f)\n",
    "\n",
    "with open(filtered_eval_path, 'r') as f:\n",
    "    eval_transformed = json.load(f)\n",
    "\n",
    "print('Data prepared!')"
   ]
  },
  {
   "cell_type": "markdown",
   "id": "245fa6b2-a7f6-4ac0-9291-a5a670c5a5ec",
   "metadata": {},
   "source": [
    "## Training loop"
   ]
  },
  {
   "cell_type": "code",
<<<<<<< HEAD
   "execution_count": null,
   "id": "290c4172-93ab-409f-9c07-d3c490d377ea",
   "metadata": {},
   "outputs": [],
   "source": []
  },
  {
   "cell_type": "code",
   "execution_count": 82,
=======
   "execution_count": 21,
>>>>>>> 6ba83a2b
   "id": "cb9b4766-0248-4a93-9d38-32478e34e5a9",
   "metadata": {},
   "outputs": [
    {
     "name": "stdout",
     "output_type": "stream",
     "text": [
      "Loading data...\n"
     ]
    },
    {
     "name": "stderr",
     "output_type": "stream",
     "text": [
      "100%|██████████| 100/100 [00:00<00:00, 938.19it/s]\n"
     ]
    },
    {
     "name": "stdout",
     "output_type": "stream",
     "text": [
      "Data loaded!\n",
      "Loading data...\n"
     ]
    },
    {
     "name": "stderr",
     "output_type": "stream",
     "text": [
      "100%|██████████| 100/100 [00:00<00:00, 990.41it/s]\n"
     ]
    },
    {
     "name": "stdout",
     "output_type": "stream",
     "text": [
      "Data loaded!\n",
      "TRAIN DATA LENGTH: 100\n",
      "VAL DATA LENGTH: 100\n",
      "##################################################\n",
      "EXAMPLE TRAJECTORY:\n",
      "##################################################\n",
      "('user: Is the object an animal?\\n'\n",
      " 'assistant: No.\\n'\n",
      " 'user: Is the object man-made?\\n'\n",
      " 'assistant: No.\\n'\n",
      " 'user: Is the object a mineral?\\n'\n",
      " 'assistant: No.\\n'\n",
      " 'user: Is the object a plant?\\n'\n",
      " 'assistant: Yes.\\n'\n",
      " 'user: Is the object a tree?\\n'\n",
      " 'assistant: No.\\n'\n",
      " 'user: Is the object a fruit?\\n'\n",
      " 'assistant: No.\\n'\n",
      " 'user: Is the object a flower?\\n'\n",
      " 'assistant: No.\\n'\n",
      " 'user: Is the object a vegetable?\\n'\n",
      " 'assistant: Yes.\\n'\n",
      " 'user: Is the object a root vegetable?\\n'\n",
      " 'assistant: No.\\n'\n",
      " 'user: Is the object an ornamental vegetable?\\n'\n",
      " 'assistant: No.\\n'\n",
      " 'user: Is the object an edible berry?\\n'\n",
      " 'assistant: No.\\n'\n",
      " 'user: Is the object a leafy green vegetable?\\n'\n",
      " 'assistant: Yes.\\n'\n",
      " 'user: Is the object spinach?\\n'\n",
      " 'assistant: No.\\n'\n",
      " 'user: Is the object kale?\\n'\n",
      " 'assistant: No.\\n'\n",
      " 'user: Is the object kale Caesar?\\n'\n",
      " 'assistant: No.\\n'\n",
      " 'user: Is the object cabbage?\\n'\n",
      " 'assistant: No.\\n'\n",
      " 'user: Is the object romaine lettuce?\\n'\n",
      " 'assistant: No.\\n'\n",
      " 'user: Is the object Swiss chard?\\n'\n",
      " 'assistant: No.\\n'\n",
      " 'user: Is the object romaine lettuce?\\n'\n",
      " 'assistant: No.\\n'\n",
      " 'user: Is the object romaine lettuce?\\n'\n",
      " 'assistant: No.\\n')\n",
      "##################################################\n",
      "BEFORE LOADING MODEL\n",
      "Num GPUs available: 1\n",
      "CUDA_VISIBLE_DEVICES None\n",
      "Total GPU memory: 14.75 GB\n",
      "Allocated GPU memory: 0.02 GB\n",
      "Free GPU memory: 14.73 GB\n",
      "##################################################\n",
      "LOADING MODEL...\n"
     ]
    },
    {
     "name": "stderr",
     "output_type": "stream",
     "text": [
      "/home/zeus/miniconda3/envs/cloudspace/lib/python3.10/site-packages/peft/tuners/lora/layer.py:1264: UserWarning: fan_in_fan_out is set to False but the target module is `Conv1D`. Setting fan_in_fan_out to True.\n",
      "  warnings.warn(\n"
     ]
    },
    {
     "name": "stdout",
     "output_type": "stream",
     "text": [
      "MODEL LOADED\n"
     ]
    },
    {
     "data": {
      "text/html": [
       "creating run (6.9s)"
      ],
      "text/plain": [
       "<IPython.core.display.HTML object>"
      ]
     },
     "metadata": {},
     "output_type": "display_data"
    },
    {
     "data": {
      "text/html": [
       "Tracking run with wandb version 0.19.8"
      ],
      "text/plain": [
       "<IPython.core.display.HTML object>"
      ]
     },
     "metadata": {},
     "output_type": "display_data"
    },
    {
     "data": {
      "text/html": [
       "Run data is saved locally in <code>/teamspace/studios/this_studio/Agents-Course-Final-Project/wandb/run-20250313_001340-s8omzq9z</code>"
      ],
      "text/plain": [
       "<IPython.core.display.HTML object>"
      ]
     },
     "metadata": {},
     "output_type": "display_data"
    },
    {
     "data": {
      "text/html": [
       "Syncing run <strong><a href='https://wandb.ai/johnfang1473-uc-san-diego/agents/runs/s8omzq9z' target=\"_blank\">gpt2-xl_42_100</a></strong> to <a href='https://wandb.ai/johnfang1473-uc-san-diego/agents' target=\"_blank\">Weights & Biases</a> (<a href='https://wandb.me/developer-guide' target=\"_blank\">docs</a>)<br>"
      ],
      "text/plain": [
       "<IPython.core.display.HTML object>"
      ]
     },
     "metadata": {},
     "output_type": "display_data"
    },
    {
     "data": {
      "text/html": [
       " View project at <a href='https://wandb.ai/johnfang1473-uc-san-diego/agents' target=\"_blank\">https://wandb.ai/johnfang1473-uc-san-diego/agents</a>"
      ],
      "text/plain": [
       "<IPython.core.display.HTML object>"
      ]
     },
     "metadata": {},
     "output_type": "display_data"
    },
    {
     "data": {
      "text/html": [
       " View run at <a href='https://wandb.ai/johnfang1473-uc-san-diego/agents/runs/s8omzq9z' target=\"_blank\">https://wandb.ai/johnfang1473-uc-san-diego/agents/runs/s8omzq9z</a>"
      ],
      "text/plain": [
       "<IPython.core.display.HTML object>"
      ]
     },
     "metadata": {},
     "output_type": "display_data"
    },
    {
     "name": "stderr",
     "output_type": "stream",
     "text": [
      "  0%|          | 0/100 [00:00<?, ?it/s]"
     ]
    },
    {
     "name": "stdout",
     "output_type": "stream",
     "text": [
      "##################################################\n",
      "EXAMPLE TRAJECTORY:\n",
      "('user: Is it an animal?\\n'\n",
      " 'assistant: No.\\n'\n",
      " 'user: Is it an inanimate object?\\n'\n",
      " 'assistant: Yes.\\n'\n",
      " 'user: Is it man-made?\\n'\n",
      " 'assistant: Yes.\\n'\n",
      " 'user: Is it a tool?\\n'\n",
      " 'assistant: No.\\n'\n",
      " 'user: Is it a piece of technology?\\n'\n",
      " 'assistant: No.\\n'\n",
      " 'user: Is it a piece of furniture?\\n'\n",
      " 'assistant: No.\\n'\n",
      " 'user: Is it an item of clothing?\\n'\n",
      " 'assistant: No.\\n'\n",
      " 'user: Is it a kitchen appliance?\\n'\n",
      " 'assistant: No.\\n'\n",
      " 'user: Is it a household item?\\n'\n",
      " 'assistant: No.\\n'\n",
      " 'user: Is it a decoration?\\n'\n",
      " 'assistant: No.\\n'\n",
      " 'user: Is it a toy?\\n'\n",
      " 'assistant: No.\\n'\n",
      " 'user: Is it something used in the outdoors?\\n'\n",
      " 'assistant: Yes.\\n'\n",
      " 'user: Is it a recreational vehicle?\\n'\n",
      " 'assistant: No.\\n'\n",
      " 'user: Is it a sporting equipment?\\n'\n",
      " 'assistant: Yes.\\n'\n",
      " 'user: Is it a bat?\\n'\n",
      " 'assistant: No.\\n'\n",
      " 'user: Is it a glove?\\n'\n",
      " 'assistant: No.\\n'\n",
      " 'user: Is it a ball?\\n'\n",
      " 'assistant: Yes.\\n'\n",
      " 'user: Is it a soccer ball?\\n'\n",
      " 'assistant: No.\\n'\n",
      " 'user: Is it a sports equipment ball?\\n'\n",
      " 'assistant: Yes.\\n'\n",
      " 'user: Is it a volleyball?\\n'\n",
      " 'assistant: No.\\n')\n",
      "##################################################\n"
     ]
    },
    {
     "name": "stderr",
     "output_type": "stream",
     "text": [
      "Loss: 241.5545: 100%|██████████| 100/100 [01:28<00:00,  1.13it/s]\n",
      "100%|██████████| 100/100 [00:46<00:00,  2.14it/s]\n",
      "Loss: 255.5099: 100%|██████████| 100/100 [01:29<00:00,  1.11it/s]\n",
      "100%|██████████| 100/100 [00:46<00:00,  2.14it/s]\n",
      "Loss: 228.4615: 100%|██████████| 100/100 [01:29<00:00,  1.11it/s]\n",
      "100%|██████████| 100/100 [00:46<00:00,  2.14it/s]\n",
      "Loss: 237.5196: 100%|██████████| 100/100 [01:29<00:00,  1.11it/s]\n",
      "100%|██████████| 100/100 [00:46<00:00,  2.14it/s]\n"
     ]
    },
    {
     "name": "stdout",
     "output_type": "stream",
     "text": [
      "Checkpoint saved at ./checkpoints/twenty-questions/ilql/DEBUG-GROUP/gpt2-xl_42_100/final_checkpoint\n"
     ]
    },
    {
     "data": {
      "text/html": [],
      "text/plain": [
       "<IPython.core.display.HTML object>"
      ]
     },
     "metadata": {},
     "output_type": "display_data"
    },
    {
     "data": {
      "text/html": [
       "<br>    <style><br>        .wandb-row {<br>            display: flex;<br>            flex-direction: row;<br>            flex-wrap: wrap;<br>            justify-content: flex-start;<br>            width: 100%;<br>        }<br>        .wandb-col {<br>            display: flex;<br>            flex-direction: column;<br>            flex-basis: 100%;<br>            flex: 1;<br>            padding: 10px;<br>        }<br>    </style><br><div class=\"wandb-row\"><div class=\"wandb-col\"><h3>Run history:</h3><br/><table class=\"wandb\"><tr><td>cql_loss</td><td>▃▃▃▂▂▂█▄▇▂▃▃▆▂▂▃▃▂▃▃▅▇▃▂█▂▂▃▃▃▁▃▄▄▃▃▂▃▂▂</td></tr><tr><td>cql_loss_val</td><td>█▃▁▂</td></tr><tr><td>expectile_loss</td><td>▄▂▄▇▃▃▃▁▁█▂▃▄▃▄▂▂▃▃▂▄▂▃▂▂▄▁▅▅▂▃▂▃▂▃▄▃▃▃▃</td></tr><tr><td>expectile_loss_val</td><td>█▂▁▁</td></tr><tr><td>global_step</td><td>▁▁▁▁▂▂▂▃▃▃▃▃▄▄▄▄▄▄▄▄▅▅▅▅▅▅▆▆▆▆▇▇▇▇▇█████</td></tr><tr><td>loss</td><td>▅▂▄▄▅▄▄▄▆▃▄▁▃▄▆▆▃▅▇▂▆▂▅▅▃▄█▇▅▃▃▃▁▃▂▄▃▃▃▃</td></tr><tr><td>loss_val</td><td>█▂▁▁</td></tr><tr><td>lr</td><td>██████▇▇▇▇▇▇▇▆▆▆▆▅▅▄▄▄▄▄▄▃▃▃▂▂▂▁▁▁▁▁▁▁▁▁</td></tr><tr><td>mc_loss</td><td>▄▃▃▃▃▄▄▂▅▆▂▆▃▂▁▂▁▂▁▁▆▁▂█▁▁▇▁▇▂▂▁█▁▇▁▁▁█▂</td></tr><tr><td>mc_loss_val</td><td>█▂▁▁</td></tr><tr><td>q_loss</td><td>▇▄▅▄▄▃▅▄▂▃▃▂▃▄▁▂▃▃▅▃▄▂█▃▆▄▃▃▄▃▅▅▃▃▃▄▂▆▄▄</td></tr><tr><td>q_loss_val</td><td>█▂▁▁</td></tr><tr><td>q_value_mean</td><td>▄▅▃▃▇▅▄▅▃▆▆▄▁▇▇▆▄▇▅▅█▆▇▅▇▅▃▇▅▆█▇█▆▇█▂▇▂█</td></tr><tr><td>q_value_mean_val</td><td>▁▆██</td></tr><tr><td>v_acc</td><td>▆▄▅▆▄▇▇▇▂▇▇▅█▇▃▇█▁▁██▇▇██▂████▇▇█▂▇▁███▁</td></tr><tr><td>v_acc_val</td><td>▁███</td></tr><tr><td>v_loss</td><td>▃▄▄▄▃▃▃▆▁▃▄▄▃▅▄▃▃▂▄▃▂▅▅▅▂▂▆▅▃▆▄█▄▅▁▃▅▆▃▅</td></tr><tr><td>v_loss_val</td><td>█▂▁▁</td></tr><tr><td>v_value_mean</td><td>█▆▇▆█▇▇▄▇▅▄▅▇▅▄▂▂▃▃▅▄▂▁▂▄▁▂▂▁▃▂▃▄▂▂▂▄▁▁▄</td></tr><tr><td>v_value_mean_val</td><td>█▂▁▁</td></tr></table><br/></div><div class=\"wandb-col\"><h3>Run summary:</h3><br/><table class=\"wandb\"><tr><td>cql_loss</td><td>0.94141</td></tr><tr><td>cql_loss_val</td><td>0.83375</td></tr><tr><td>expectile_loss</td><td>54.51488</td></tr><tr><td>expectile_loss_val</td><td>53.72224</td></tr><tr><td>global_step</td><td>400</td></tr><tr><td>loss</td><td>237.51958</td></tr><tr><td>loss_val</td><td>233.8264</td></tr><tr><td>lr</td><td>0.0</td></tr><tr><td>mc_loss</td><td>0.82812</td></tr><tr><td>mc_loss_val</td><td>0.65648</td></tr><tr><td>q_loss</td><td>183</td></tr><tr><td>q_loss_val</td><td>180.10001</td></tr><tr><td>q_value_mean</td><td>-13.1875</td></tr><tr><td>q_value_mean_val</td><td>-13.11625</td></tr><tr><td>v_acc</td><td>0.08738</td></tr><tr><td>v_acc_val</td><td>0.65124</td></tr><tr><td>v_loss</td><td>54.51488</td></tr><tr><td>v_loss_val</td><td>53.72224</td></tr><tr><td>v_value_mean</td><td>-0.24414</td></tr><tr><td>v_value_mean_val</td><td>-0.25336</td></tr></table><br/></div></div>"
      ],
      "text/plain": [
       "<IPython.core.display.HTML object>"
      ]
     },
     "metadata": {},
     "output_type": "display_data"
    },
    {
     "data": {
      "text/html": [
       " View run <strong style=\"color:#cdcd00\">gpt2-xl_42_100</strong> at: <a href='https://wandb.ai/johnfang1473-uc-san-diego/agents/runs/s8omzq9z' target=\"_blank\">https://wandb.ai/johnfang1473-uc-san-diego/agents/runs/s8omzq9z</a><br> View project at: <a href='https://wandb.ai/johnfang1473-uc-san-diego/agents' target=\"_blank\">https://wandb.ai/johnfang1473-uc-san-diego/agents</a><br>Synced 5 W&B file(s), 0 media file(s), 0 artifact file(s) and 0 other file(s)"
      ],
      "text/plain": [
       "<IPython.core.display.HTML object>"
      ]
     },
     "metadata": {},
     "output_type": "display_data"
    },
    {
     "data": {
      "text/html": [
       "Find logs at: <code>./wandb/run-20250313_001340-s8omzq9z/logs</code>"
      ],
      "text/plain": [
       "<IPython.core.display.HTML object>"
      ]
     },
     "metadata": {},
     "output_type": "display_data"
    }
   ],
   "source": [
    "train_ilql(config)"
   ]
  },
  {
   "cell_type": "code",
   "execution_count": 24,
   "id": "f720bc9b-94fa-4db9-9828-4f94a6403b7f",
   "metadata": {},
   "outputs": [
    {
     "name": "stdout",
     "output_type": "stream",
     "text": [
      "Start Evaluating: gpt2_42_100\n",
      "ILQL CHECKPOINT LOADED\n"
     ]
    },
    {
     "name": "stderr",
     "output_type": "stream",
     "text": [
      "100%|██████████| 1000/1000 [00:59<00:00, 16.77it/s]\n"
     ]
    },
    {
     "name": "stdout",
     "output_type": "stream",
     "text": [
      "Evaluated: gpt2_42_100\n",
      "Start Evaluating: gpt2-medium_42_100\n",
      "ILQL CHECKPOINT LOADED\n"
     ]
    },
    {
     "name": "stderr",
     "output_type": "stream",
     "text": [
      "100%|██████████| 1000/1000 [02:07<00:00,  7.86it/s]\n"
     ]
    },
    {
     "name": "stdout",
     "output_type": "stream",
     "text": [
      "Evaluated: gpt2-medium_42_100\n",
      "Start Evaluating: gpt2-large_42_100\n",
      "ILQL CHECKPOINT LOADED\n"
     ]
    },
    {
     "name": "stderr",
     "output_type": "stream",
     "text": [
      "100%|██████████| 1000/1000 [04:04<00:00,  4.09it/s]\n"
     ]
    },
    {
     "name": "stdout",
     "output_type": "stream",
     "text": [
      "Evaluated: gpt2-large_42_100\n",
      "Start Evaluating: gpt2-xl_42_100\n",
      "ILQL CHECKPOINT LOADED\n"
     ]
    },
    {
     "name": "stderr",
     "output_type": "stream",
     "text": [
      "100%|██████████| 1000/1000 [07:40<00:00,  2.17it/s]"
     ]
    },
    {
     "name": "stdout",
     "output_type": "stream",
     "text": [
      "Evaluated: gpt2-xl_42_100\n"
     ]
    },
    {
     "name": "stderr",
     "output_type": "stream",
     "text": [
      "\n"
     ]
    }
   ],
   "source": [
    "run_evaluations(config, filtered_eval_path)"
   ]
  },
  {
   "cell_type": "code",
   "execution_count": 25,
   "id": "b1193d4b",
   "metadata": {},
   "outputs": [
    {
     "data": {
      "text/plain": [
       "{'variance_by_turn': {0: 0.7506887267056481,\n",
       "  1: 3.0827336093902113,\n",
       "  2: 3.991752503770039,\n",
       "  3: 4.541182183367169,\n",
       "  4: 4.726416334320138,\n",
       "  5: 4.598426892908739,\n",
       "  6: 4.513711400745505,\n",
       "  7: 4.253859160601736,\n",
       "  8: 4.049204411483638,\n",
       "  9: 3.900609631599493,\n",
       "  10: 3.7932281815596096,\n",
       "  11: 3.7300817876877868,\n",
       "  12: 3.6663655050961603,\n",
       "  13: 3.631174634382329,\n",
       "  14: 3.5915843489278894,\n",
       "  15: 3.5693184446837556,\n",
       "  16: 3.585712945475949,\n",
       "  17: 3.546538530571067,\n",
       "  18: 3.545031387282631},\n",
       " 'agreement_by_turn': {0: 0.3866666666666631,\n",
       "  1: 0.3546666666666644,\n",
       "  2: 0.34084836339345187,\n",
       "  3: 0.3991228070175414,\n",
       "  4: 0.4617597292724178,\n",
       "  5: 0.4789311408016436,\n",
       "  6: 0.48813263525305356,\n",
       "  7: 0.4930851063829785,\n",
       "  8: 0.4956568946796959,\n",
       "  9: 0.496111111111111,\n",
       "  10: 0.4979023646071701,\n",
       "  11: 0.49664694280078886,\n",
       "  12: 0.4975698663426487,\n",
       "  13: 0.49584889995848896,\n",
       "  14: 0.49724342663273957,\n",
       "  15: 0.49583333333333324,\n",
       "  16: 0.49303683737646,\n",
       "  17: 0.4944751381215468,\n",
       "  18: 0.49285714285714277}}"
      ]
     },
     "execution_count": 25,
     "metadata": {},
     "output_type": "execute_result"
    }
   ],
   "source": [
    "compute_cross_run_metrics(\"./evaluation_results\")"
   ]
  },
  {
   "cell_type": "code",
   "execution_count": null,
   "id": "fb5bd706",
   "metadata": {},
   "outputs": [],
   "source": []
  }
 ],
 "metadata": {
  "kernelspec": {
   "display_name": "cloudspace",
   "language": "python",
   "name": "python3"
  },
  "language_info": {
   "codemirror_mode": {
    "name": "ipython",
    "version": 3
   },
   "file_extension": ".py",
   "mimetype": "text/x-python",
   "name": "python",
   "nbconvert_exporter": "python",
   "pygments_lexer": "ipython3",
   "version": "3.10.10"
  }
 },
 "nbformat": 4,
 "nbformat_minor": 5
}<|MERGE_RESOLUTION|>--- conflicted
+++ resolved
@@ -190,19 +190,7 @@
   },
   {
    "cell_type": "code",
-<<<<<<< HEAD
-   "execution_count": null,
-   "id": "290c4172-93ab-409f-9c07-d3c490d377ea",
-   "metadata": {},
-   "outputs": [],
-   "source": []
-  },
-  {
-   "cell_type": "code",
-   "execution_count": 82,
-=======
    "execution_count": 21,
->>>>>>> 6ba83a2b
    "id": "cb9b4766-0248-4a93-9d38-32478e34e5a9",
    "metadata": {},
    "outputs": [
