--- conflicted
+++ resolved
@@ -23,14 +23,9 @@
   polyak_coeff: 0.05
   data_seed: 42
   seed: 42
-<<<<<<< HEAD
   train_data_diet: 200
   val_data_diet: 1000
   head_bias: 40  # -25 for llama 3, 40 for gpt2
-=======
-  train_data_diet: 100
-  val_data_diet: 100
->>>>>>> 6ba83a2b
 
 reward:
   # GROUP of how final reward is distributed
